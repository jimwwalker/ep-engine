--- conflicted
+++ resolved
@@ -35,44 +35,9 @@
 
 #include <gtest/gtest.h>
 
-<<<<<<< HEAD
-// Mock of the ActiveStream class. Wraps the real ActiveStream, but exposes
-// normally protected methods publically for test purposes.
-class MockActiveStream : public ActiveStream {
-public:
-    MockActiveStream(EventuallyPersistentEngine* e, dcp_producer_t p,
-                     const std::string &name, uint32_t flags, uint32_t opaque,
-                     uint16_t vb, uint64_t st_seqno, uint64_t en_seqno,
-                     uint64_t vb_uuid, uint64_t snap_start_seqno,
-                     uint64_t snap_end_seqno)
-    : ActiveStream(e, p, name, flags, opaque, vb, st_seqno, en_seqno, vb_uuid,
-                   snap_start_seqno, snap_end_seqno) {}
-
-    // Expose underlying protected ActiveStream methods as public
-    void public_getOutstandingItems(RCPtr<VBucket> &vb,
-                                    std::vector<queued_item> &items) {
-        getOutstandingItems(vb, items);
-    }
-
-    void public_processItems(std::vector<queued_item>& items) {
-        processItems(items);
-    }
-
-    bool public_nextCheckpointItem() {
-        return nextCheckpointItem();
-    }
-
-    const std::queue<DcpResponse*>& public_readyQ() {
-        return readyQ;
-    }
-
-    DcpResponse* public_nextQueuedItem() {
-        return nextQueuedItem();
-    }
-};
-
 /* Mock of the PassiveStream class. Wraps the real PassiveStream, but exposes
  * normally protected methods publically for test purposes.
+ * @todo move to mock/dcp directory (not a task for this merge commit)
  */
 class MockPassiveStream : public PassiveStream {
 public:
@@ -91,8 +56,6 @@
     }
 };
 
-=======
->>>>>>> 370f70cd
 /*
  * Mock of the DcpConnMap class.  Wraps the real DcpConnMap, but exposes
  * normally protected methods publically for test purposes.
