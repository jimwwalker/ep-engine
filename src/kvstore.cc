--- conflicted
+++ resolved
@@ -52,7 +52,6 @@
     return ret;
 }
 
-<<<<<<< HEAD
 void KVStore::createDataDir(const std::string& dbname) {
     if (mkdir(dbname.c_str(), S_IRWXU) == -1) {
         if (errno != EEXIST) {
@@ -60,56 +59,6 @@
             ss << "Warning: Failed to create data directory ["
                << dbname << "]: " << strerror(errno);
             throw std::runtime_error(ss.str());
-=======
-void RollbackCB::callback(GetValue &val) {
-    cb_assert(val.getValue());
-    cb_assert(dbHandle);
-    Item *itm = val.getValue();
-    RCPtr<VBucket> vb = engine_.getVBucket(itm->getVBucketId());
-    int bucket_num(0);
-    RememberingCallback<GetValue> gcb;
-    engine_.getEpStore()->getROUnderlying(itm->getVBucketId())->
-                                          getWithHeader(dbHandle,
-                                                        itm->getKey(),
-                                                        itm->getVBucketId(),
-                                                        gcb);
-    gcb.waitForValue();
-    cb_assert(gcb.fired);
-    if (gcb.val.getStatus() == ENGINE_SUCCESS) {
-        Item *it = gcb.val.getValue();
-        if (it->isDeleted()) {
-            LockHolder lh = vb->ht.getLockedBucket(it->getKey(),
-                    &bucket_num);
-            bool ret = vb->ht.unlocked_del(it->getKey(), bucket_num);
-            if(!ret) {
-                setStatus(ENGINE_KEY_ENOENT);
-            } else {
-                setStatus(ENGINE_SUCCESS);
-            }
-        } else {
-            mutation_type_t mtype = vb->ht.set(*it, it->getCas(),
-                                               true, true,
-                                               engine_.getEpStore()->
-                                                    getItemEvictionPolicy(),
-                                               INITIAL_NRU_VALUE);
-            if (mtype == NOMEM) {
-                setStatus(ENGINE_ENOMEM);
-            }
-        }
-        delete it;
-    } else if (gcb.val.getStatus() == ENGINE_KEY_ENOENT) {
-        LockHolder lh = vb->ht.getLockedBucket(itm->getKey(), &bucket_num);
-        bool ret = vb->ht.unlocked_del(itm->getKey(), bucket_num);
-        if (!ret) {
-            setStatus(ENGINE_KEY_ENOENT);
-        } else {
-            setStatus(ENGINE_SUCCESS);
->>>>>>> e248c09c
         }
     }
-}
-
-size_t KVStore::getEstimatedItemCount(std::vector<uint16_t> &vbs) {
-    // Not supported
-    return 0;
 }