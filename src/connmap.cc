--- conflicted
+++ resolved
@@ -110,16 +110,11 @@
 class ConnManager : public GlobalTask {
 public:
     ConnManager(EventuallyPersistentEngine *e, ConnMap *cmap)
-<<<<<<< HEAD
-        : GlobalTask(e, TaskId::ConnManager, sleepTime, true),
-          engine(e), connmap(cmap) { }
-=======
         : GlobalTask(e, TaskId::ConnManager,
                      e->getConfiguration().getConnectionManagerInterval(),
                      true),
           engine(e), connmap(cmap),
           snoozeTime(e->getConfiguration().getConnectionManagerInterval()) { }
->>>>>>> 93b5a26c
 
     /**
      * The ConnManager task is used to run the manageConnections function
@@ -131,11 +126,7 @@
     bool run(void) {
         TRACE_EVENT0("ep-engine/task", "ConnManager");
         connmap->manageConnections();
-<<<<<<< HEAD
-        snooze(sleepTime);
-=======
         snooze(snoozeTime);
->>>>>>> 93b5a26c
         return !engine->getEpStats().isShutdown ||
                connmap->isConnections() ||
                !connmap->isDeadConnectionsEmpty();
