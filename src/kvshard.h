--- conflicted
+++ resolved
@@ -93,12 +93,6 @@
     size_t maxVbuckets;
     uint16_t shardId;
 
-<<<<<<< HEAD
-    std::atomic<bool> highPrioritySnapshot;
-    std::atomic<bool> lowPrioritySnapshot;
-
-=======
->>>>>>> 58acc666
     KVStoreConfig kvConfig;
 
 public:
