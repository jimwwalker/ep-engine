--- conflicted
+++ resolved
@@ -3806,14 +3806,8 @@
                           ADD_STAT a) : kvBucket(kvs), cookie(c),
                                         add_stat(a) {}
 
-<<<<<<< HEAD
-    bool visitBucket(RCPtr<VBucket> &vb) {
+    void visitBucket(RCPtr<VBucket> &vb) override {
         addCheckpointStat(cookie, add_stat, kvBucket, vb);
-        return false;
-=======
-    void visitBucket(RCPtr<VBucket> &vb) override {
-        addCheckpointStat(cookie, add_stat, epstore, vb);
->>>>>>> 027e594b
     }
 
     static void addCheckpointStat(const void *cookie, ADD_STAT add_stat,
@@ -4554,18 +4548,11 @@
         DiskStatVisitor(const void *c, ADD_STAT a)
             : cookie(c), add_stat(a) { }
 
-<<<<<<< HEAD
-        bool visitBucket(RCPtr<VBucket> &vb) {
+        void visitBucket(RCPtr<VBucket> &vb) override {
             char buf[32];
             uint16_t vbid = vb->getId();
             DBFileInfo dbInfo = vb->getShard()->getRWUnderlying()->
                                                             getDbFileInfo(vbid);
-=======
-        void visitBucket(RCPtr<VBucket> &vb) override {
-            if (detailed) {
-                char buf[32];
-                uint16_t vbid = vb->getId();
->>>>>>> 027e594b
 
             try {
                 checked_snprintf(buf, sizeof(buf), "vb_%d:data_size", vbid);
@@ -4577,13 +4564,6 @@
                     "DiskStatVisitor::visitBucket: Failed to build stat: %s",
                     error.what());
             }
-<<<<<<< HEAD
-            return false;
-=======
-
-            fileSpaceUsed += vb->fileSpaceUsed;
-            fileSize += vb->fileSize;
->>>>>>> 027e594b
         }
 
     private:
