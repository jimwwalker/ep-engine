/*
 *     Copyright 2013 Couchbase, Inc.
 *
 *   Licensed under the Apache License, Version 2.0 (the "License");
 *   you may not use this file except in compliance with the License.
 *   You may obtain a copy of the License at
 *
 *       http://www.apache.org/licenses/LICENSE-2.0
 *
 *   Unless required by applicable law or agreed to in writing, software
 *   distributed under the License is distributed on an "AS IS" BASIS,
 *   WITHOUT WARRANTIES OR CONDITIONS OF ANY KIND, either express or implied.
 *   See the License for the specific language governing permissions and
 *   limitations under the License.
 */

#ifndef SRC_SCHEDULER_H_
#define SRC_SCHEDULER_H_ 1

#include "config.h"

<<<<<<< HEAD
#include <atomic>
=======
#include <chrono>
>>>>>>> d8577c54
#include <deque>
#include <list>
#include <map>
#include <mutex>
#include <queue>
#include <string>
#include <utility>
#include <vector>

#include <platform/processclock.h>
#include <relaxed_atomic.h>

#include "objectregistry.h"
#include "tasks.h"
#include "task_type.h"
#include "tasklogentry.h"
#define TASK_LOG_SIZE 80

#define MIN_SLEEP_TIME 2.0

class ExecutorPool;
class ExecutorThread;
class TaskQueue;
class WorkLoadPolicy;

enum executor_state_t {
    EXECUTOR_RUNNING,
    EXECUTOR_WAITING,
    EXECUTOR_SLEEPING,
    EXECUTOR_SHUTDOWN,
    EXECUTOR_DEAD
};


class ExecutorThread {
    friend class ExecutorPool;
    friend class TaskQueue;
public:

    /* The AtomicProcessTime class provides an abstraction for ensuring that
     * changes to a ProcessClock::time_point are atomic.  This is achieved by
     * ensuring that all accesses are protected by a mutex.
     */
    class AtomicProcessTime {
    public:
        AtomicProcessTime() {}
        AtomicProcessTime(const ProcessClock::time_point& tp) : timepoint(tp) {}

        void setTimePoint(const ProcessClock::time_point& tp) {
            std::lock_guard<std::mutex> lock(mutex);
            timepoint = tp;
        }

        ProcessClock::time_point getTimePoint() const {
            std::lock_guard<std::mutex> lock(mutex);
            return timepoint;
        }

    private:
        mutable std::mutex mutex;
        ProcessClock::time_point timepoint;
    };

    ExecutorThread(ExecutorPool *m, int startingQueue,
                   const std::string nm) : manager(m),
          startIndex(startingQueue), name(nm),
          state(EXECUTOR_RUNNING),
          now(ProcessClock::now()),
          waketime(ProcessClock::time_point::max()),
          taskStart(),
          currentTask(NULL), curTaskType(NO_TASK_TYPE),
          tasklog(TASK_LOG_SIZE), slowjobs(TASK_LOG_SIZE) {}

    ~ExecutorThread() {
        LOG(EXTENSION_LOG_INFO, "Executor killing %s", name.c_str());
    }

    void start(void);

    void run(void);

    void stop(bool wait=true);

    void schedule(ExTask &task);

    void reschedule(ExTask &task);

    void wake(ExTask &task);

    // Changes this threads' current task to the specified task
    void setCurrentTask(ExTask newTask);

    const std::string& getName() const { return name; }

    const std::string getTaskName() {
        LockHolder lh(currentTaskMutex);
        if (currentTask) {
            return currentTask->getDescription();
        } else {
            return std::string("Not currently running any task");
        }
    }

    const std::string getTaskableName() {
        LockHolder lh(currentTaskMutex);
        if (currentTask) {
            return currentTask->getTaskable().getName();
        } else {
            return std::string();
        }
    }

    ProcessClock::time_point getTaskStart() const {
        return taskStart.getTimePoint();
    }

    void updateTaskStart(void) {
        taskStart.setTimePoint(ProcessClock::now());
    }

    const std::string getStateName();

    void addLogEntry(const std::string &desc, const task_type_t taskType,
                     const ProcessClock::duration runtime,
                     rel_time_t startRelTime, bool isSlowJob);

    const std::vector<TaskLogEntry> getLog() {
        LockHolder lh(logMutex);
        return tasklog.contents();
    }

    const std::vector<TaskLogEntry> getSlowLog() {
        LockHolder lh(logMutex);
        return slowjobs.contents();
    }

    ProcessClock::time_point getWaketime() const {
        return waketime.getTimePoint();
    }

    void setWaketime(const ProcessClock::time_point tp) {
        waketime.setTimePoint(tp);
    }

    ProcessClock::time_point getCurTime() const {
        return now.getTimePoint();
    }

    void updateCurrentTime(void) {
        now.setTimePoint(ProcessClock::now());
    }

protected:

    cb_thread_t thread;
    ExecutorPool *manager;
    int startIndex;
    const std::string name;
    std::atomic<executor_state_t> state;

<<<<<<< HEAD
    std::atomic<hrtime_t> now;  // record of current time
    std::atomic<hrtime_t> waketime; // set to the earliest

    Couchbase::RelaxedAtomic<hrtime_t> taskStart;
=======
    // record of current time
    AtomicProcessTime now;
    // record of the earliest time the task can be woken-up
    AtomicProcessTime waketime;
    AtomicProcessTime taskStart;
>>>>>>> d8577c54

    std::mutex currentTaskMutex; // Protects currentTask
    ExTask currentTask;

    task_type_t curTaskType;

    std::mutex logMutex;
    RingBuffer<TaskLogEntry> tasklog;
    RingBuffer<TaskLogEntry> slowjobs;
};

#endif  // SRC_SCHEDULER_H_<|MERGE_RESOLUTION|>--- conflicted
+++ resolved
@@ -19,11 +19,8 @@
 
 #include "config.h"
 
-<<<<<<< HEAD
 #include <atomic>
-=======
 #include <chrono>
->>>>>>> d8577c54
 #include <deque>
 #include <list>
 #include <map>
@@ -184,18 +181,11 @@
     const std::string name;
     std::atomic<executor_state_t> state;
 
-<<<<<<< HEAD
-    std::atomic<hrtime_t> now;  // record of current time
-    std::atomic<hrtime_t> waketime; // set to the earliest
-
-    Couchbase::RelaxedAtomic<hrtime_t> taskStart;
-=======
     // record of current time
     AtomicProcessTime now;
     // record of the earliest time the task can be woken-up
     AtomicProcessTime waketime;
     AtomicProcessTime taskStart;
->>>>>>> d8577c54
 
     std::mutex currentTaskMutex; // Protects currentTask
     ExTask currentTask;
